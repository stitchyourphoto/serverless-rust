"use strict";

// https://serverless.com/blog/writing-serverless-plugins/
// https://serverless.com/framework/docs/providers/aws/guide/plugins/
// https://github.com/softprops/lambda-rust/

const { spawnSync, execSync } = require("child_process");
const { homedir } = require("os");
const path = require("path");

const DEFAULT_DOCKER_TAG = "0.2.6-rust-1.39.0";
const DEFAULT_DOCKER_IMAGE = "softprops/lambda-rust";
const RUST_RUNTIME = "rust";
const BASE_RUNTIME = "provided";
const NO_OUTPUT_CAPTURE = { stdio: ["ignore", process.stdout, process.stderr] };

function includeInvokeHook(serverlessVersion) {
  let [major, minor] = serverlessVersion.split(".");
  let majorVersion = parseInt(major);
  let minorVersion = parseInt(minor);
  return majorVersion === 1 && minorVersion >= 38 && minorVersion < 40;
}

/** assumes docker is on the host's execution path */
class RustPlugin {
  constructor(serverless, options) {
    this.serverless = serverless;
    this.options = options;
    this.servicePath = this.serverless.config.servicePath || "";
    this.hooks = {
      "before:package:createDeploymentArtifacts": this.build.bind(this),
      "before:deploy:function:packageFunction": this.build.bind(this)
    };
    if (includeInvokeHook(serverless.version)) {
      this.hooks["before:invoke:local:invoke"] = this.build.bind(this);
    }
    this.custom = Object.assign(
      {
        cargoFlags: "",
        dockerTag: DEFAULT_DOCKER_TAG,
        dockerImage: DEFAULT_DOCKER_IMAGE
      },
      (this.serverless.service.custom && this.serverless.service.custom.rust) ||
        {}
    );

    // By default, Serverless examines node_modules to figure out which
    // packages there are from dependencies versus devDependencies of a
    // package. While there will always be a node_modules due to Serverless
    // and this plugin being installed, it will be excluded anyway.
    // Therefore, the filtering can be disabled to speed up (~3.2s) the process.
    this.serverless.service.package.excludeDevDependencies = false;
  }

<<<<<<< HEAD
  compileFunctionBinary({
    funcArgs,
    cargoPackage,
    binary,
    profile,
    dockerless
  }) {
    if (dockerless) {
      return this.buildFromShell({ funcArgs, cargoPackage, binary, profile });
    }
    return this.buildInDocker({ funcArgs, cargoPackage, binary, profile });
  }

  buildInDocker({ funcArgs, cargoPackage, binary, profile }) {
    const dockerTag = (funcArgs || {}).dockerTag || this.custom.dockerTag;
    return spawnSync(
      "docker",
      [
        ...this.getDockerArgs({ funcArgs, cargoPackage, binary, profile }),
        `softprops/lambda-rust:${dockerTag}`
      ],
      NO_OUTPUT_CAPTURE
    );
  }

  buildFromShell({ funcArgs, cargoPackage, binary, profile }) {
    const buildCommand = [`BIN=${binary}`, `${__dirname}/build.sh`];
    const cargoFlags = this.getCargoFlags(funcArgs, cargoPackage);
    if (cargoFlags) {
      buildCommand.unshift(`CARGO_FLAGS="${cargoFlags}"`);
    }
    if (profile) {
      buildCommand.unshift(`PROFILE=${profile}`);
    }

    return execSync(`${buildCommand.join(" ")}`);
  }

  getDockerArgs({ funcArgs, cargoPackage, binary, profile }) {
    const cargoHome = process.env.CARGO_HOME || path.join(homedir(), ".cargo");
    const cargoRegistry = path.join(cargoHome, "registry");
    const cargoDownloads = path.join(cargoHome, "git");
    const args = [
      "run",
      "--rm",
      "-t",
      "-e",
=======
  runDocker(funcArgs, cargoPackage, binary, profile) {
    const cargoHome = process.env.CARGO_HOME || path.join(homedir(), '.cargo');
    const cargoRegistry = path.join(cargoHome, 'registry');
    const cargoDownloads = path.join(cargoHome, 'git');

    const dockerCLI = process.env['SLS_DOCKER_CLI'] || 'docker';
    const defaultArgs = [
      'run',
      '--rm',
      '-t',
      '-e',
>>>>>>> 1a228bb7
      `BIN=${binary}`,
      `-v`,
      `${this.servicePath}:/code`,
      `-v`,
      `${cargoRegistry}:/root/.cargo/registry`,
      `-v`,
      `${cargoDownloads}:/root/.cargo/git`
    ];
<<<<<<< HEAD
    const cargoFlags = this.getCargoFlags(funcArgs, cargoPackage);
    if (cargoFlags) {
      // --features awesome-feature, ect
      args.push("-e", `CARGO_FLAGS=${cargoFlags}`);
    }
    if (profile) {
      // release or dev
      args.push("-e", `PROFILE=${profile}`);
=======
    const customArgs = (process.env['SLS_DOCKER_ARGS'] || '').split(' ') || [];

    let cargoFlags = (funcArgs || {}).cargoFlags || this.custom.cargoFlags;
    if (profile) {
      // release or dev
      customArgs.push('-e', `PROFILE=${profile}`);
>>>>>>> 1a228bb7
    }
    return args;
  }

  getCargoFlags(funcArgs, cargoPackage) {
    let cargoFlags = (funcArgs || {}).cargoFlags || this.custom.cargoFlags;
    if (cargoPackage != undefined) {
      if (cargoFlags) {
        cargoFlags = `${cargoFlags} -p ${cargoPackage}`;
      } else {
        cargoFlags = ` -p ${cargoPackage}`;
      }
    }
<<<<<<< HEAD

    return cargoFlags;
=======
    if (cargoFlags) {
      // --features awesome-feature, ect
      customArgs.push('-e', `CARGO_FLAGS=${cargoFlags}`);
    }
    const dockerTag = (funcArgs || {}).dockerTag || this.custom.dockerTag;
    const dockerImage = (funcArgs || {}).dockerImage || this.custom.dockerImage;

    const finalArgs = [
      ...defaultArgs,
      ...customArgs,
      `${dockerImage}:${dockerTag}`
    ].filter(i => i);

    this.serverless.cli.log(
      `Running container build with: ${dockerCLI}, args: ${finalArgs}.`
    );

    return spawnSync(dockerCLI, finalArgs, NO_OUTPUT_CAPTURE);
>>>>>>> 1a228bb7
  }

  functions() {
    if (this.options.function) {
      return [this.options.function];
    } else {
      return this.serverless.service.getAllFunctions();
    }
  }

  build() {
    const service = this.serverless.service;
    if (service.provider.name != "aws") {
      return;
    }
    let rustFunctionsFound = false;
    this.functions().forEach(funcName => {
      const func = service.getFunction(funcName);
      const runtime = func.runtime || service.provider.runtime;
      if (runtime != RUST_RUNTIME) {
        // skip functions which don't apply to rust
        return;
      }
      rustFunctionsFound = true;
      let [cargoPackage, binary] = func.handler.split(".");
      if (binary == undefined) {
        binary = cargoPackage;
      }
      this.serverless.cli.log(`Building native Rust ${func.handler} func...`);
      let profile = (func.rust || {}).profile || this.custom.profile;
      const res = this.compileFunctionBinary({
        rust: func.rust,
        cargoPackage,
        binary,
        profile,
        dockerless: this.custom.dockerless
      });
      if (res.error || res.status > 0) {
        this.serverless.cli.log(
          `Rust build encountered an error: ${res.error} ${res.status}.`
        );
        throw new Error(res.error);
      }
      // If all went well, we should now have find a packaged compiled binary under `target/lambda/release`.
      //
      // The AWS "provided" lambda runtime requires executables to be named
      // "bootstrap" -- https://docs.aws.amazon.com/lambda/latest/dg/runtimes-custom.html
      //
      // To avoid artifact nameing conflicts when we potentially have more than one function
      // we leverage the ability to declare a package artifact directly
      // see https://serverless.com/framework/docs/providers/aws/guide/packaging/
      // for more information
      const artifactPath = path.join(
        `target/lambda/${"dev" === profile ? "debug" : "release"}`,
        binary + ".zip"
      );
      func.package = func.package || {};
      func.package.artifact = artifactPath;

      // Ensure the runtime is set to a sane value for other plugins
      if (func.runtime == RUST_RUNTIME) {
        func.runtime = BASE_RUNTIME;
      }
    });
    if (service.provider.runtime === RUST_RUNTIME) {
      service.provider.runtime = BASE_RUNTIME;
    }
    if (!rustFunctionsFound) {
      throw new Error(
        `Error: no Rust functions found. ` +
          `Use 'runtime: ${RUST_RUNTIME}' in global or ` +
          `function configuration to use this plugin.`
      );
    }
  }
}

module.exports = RustPlugin;<|MERGE_RESOLUTION|>--- conflicted
+++ resolved
@@ -52,7 +52,6 @@
     this.serverless.service.package.excludeDevDependencies = false;
   }
 
-<<<<<<< HEAD
   compileFunctionBinary({
     funcArgs,
     cargoPackage,
@@ -68,14 +67,18 @@
 
   buildInDocker({ funcArgs, cargoPackage, binary, profile }) {
     const dockerTag = (funcArgs || {}).dockerTag || this.custom.dockerTag;
-    return spawnSync(
-      "docker",
-      [
-        ...this.getDockerArgs({ funcArgs, cargoPackage, binary, profile }),
-        `softprops/lambda-rust:${dockerTag}`
-      ],
-      NO_OUTPUT_CAPTURE
+    const dockerImage = (funcArgs || {}).dockerImage || this.custom.dockerImage;
+
+    const finalArgs = [
+      ...this.getDockerArgs({ funcArgs, cargoPackage, binary, profile })
+      `${dockerImage}:${dockerTag}`
+    ].filter(i => i);
+
+    this.serverless.cli.log(
+      `Running container build with: ${dockerCLI}, args: ${finalArgs}.`
     );
+
+    return spawnSync(dockerCLI, finalArgs, NO_OUTPUT_CAPTURE);
   }
 
   buildFromShell({ funcArgs, cargoPackage, binary, profile }) {
@@ -93,26 +96,13 @@
 
   getDockerArgs({ funcArgs, cargoPackage, binary, profile }) {
     const cargoHome = process.env.CARGO_HOME || path.join(homedir(), ".cargo");
-    const cargoRegistry = path.join(cargoHome, "registry");
-    const cargoDownloads = path.join(cargoHome, "git");
-    const args = [
-      "run",
-      "--rm",
-      "-t",
-      "-e",
-=======
-  runDocker(funcArgs, cargoPackage, binary, profile) {
-    const cargoHome = process.env.CARGO_HOME || path.join(homedir(), '.cargo');
     const cargoRegistry = path.join(cargoHome, 'registry');
     const cargoDownloads = path.join(cargoHome, 'git');
-
-    const dockerCLI = process.env['SLS_DOCKER_CLI'] || 'docker';
-    const defaultArgs = [
+    const args = [
       'run',
       '--rm',
       '-t',
       '-e',
->>>>>>> 1a228bb7
       `BIN=${binary}`,
       `-v`,
       `${this.servicePath}:/code`,
@@ -121,23 +111,14 @@
       `-v`,
       `${cargoDownloads}:/root/.cargo/git`
     ];
-<<<<<<< HEAD
     const cargoFlags = this.getCargoFlags(funcArgs, cargoPackage);
     if (cargoFlags) {
-      // --features awesome-feature, ect
+      // --features awesome-feature, etc
       args.push("-e", `CARGO_FLAGS=${cargoFlags}`);
     }
     if (profile) {
       // release or dev
       args.push("-e", `PROFILE=${profile}`);
-=======
-    const customArgs = (process.env['SLS_DOCKER_ARGS'] || '').split(' ') || [];
-
-    let cargoFlags = (funcArgs || {}).cargoFlags || this.custom.cargoFlags;
-    if (profile) {
-      // release or dev
-      customArgs.push('-e', `PROFILE=${profile}`);
->>>>>>> 1a228bb7
     }
     return args;
   }
@@ -151,29 +132,8 @@
         cargoFlags = ` -p ${cargoPackage}`;
       }
     }
-<<<<<<< HEAD
 
     return cargoFlags;
-=======
-    if (cargoFlags) {
-      // --features awesome-feature, ect
-      customArgs.push('-e', `CARGO_FLAGS=${cargoFlags}`);
-    }
-    const dockerTag = (funcArgs || {}).dockerTag || this.custom.dockerTag;
-    const dockerImage = (funcArgs || {}).dockerImage || this.custom.dockerImage;
-
-    const finalArgs = [
-      ...defaultArgs,
-      ...customArgs,
-      `${dockerImage}:${dockerTag}`
-    ].filter(i => i);
-
-    this.serverless.cli.log(
-      `Running container build with: ${dockerCLI}, args: ${finalArgs}.`
-    );
-
-    return spawnSync(dockerCLI, finalArgs, NO_OUTPUT_CAPTURE);
->>>>>>> 1a228bb7
   }
 
   functions() {
