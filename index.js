"use strict";

// https://serverless.com/blog/writing-serverless-plugins/
// https://serverless.com/framework/docs/providers/aws/guide/plugins/
// https://github.com/softprops/lambda-rust/

const { spawnSync } = require("child_process");
const { homedir } = require("os");
const path = require("path");

const DEFAULT_DOCKER_TAG = "0.2.6-rust-1.39.0";
const RUST_RUNTIME = "rust";
const BASE_RUNTIME = "provided";
const NO_OUTPUT_CAPTURE = { stdio: ["ignore", process.stdout, process.stderr] };

function includeInvokeHook(serverlessVersion) {
  let [major, minor] = serverlessVersion.split(".");
  let majorVersion = parseInt(major);
  let minorVersion = parseInt(minor);
  return majorVersion === 1 && minorVersion >= 38 && minorVersion < 40;
}

/** assumes docker is on the host's execution path */
class RustPlugin {
  constructor(serverless, options) {
    this.serverless = serverless;
    this.options = options;
    this.servicePath = this.serverless.config.servicePath || "";
    this.hooks = {
      "before:package:createDeploymentArtifacts": this.build.bind(this),
      "before:deploy:function:packageFunction": this.build.bind(this)
    };
    if (includeInvokeHook(serverless.version)) {
      this.hooks["before:invoke:local:invoke"] = this.build.bind(this);
    }
    this.custom = Object.assign(
      {
        cargoFlags: "",
        dockerTag: DEFAULT_DOCKER_TAG
      },
      (this.serverless.service.custom && this.serverless.service.custom.rust) ||
        {}
    );

    // By default, Serverless examines node_modules to figure out which
    // packages there are from dependencies versus devDependencies of a
    // package. While there will always be a node_modules due to Serverless
    // and this plugin being installed, it will be excluded anyway.
    // Therefore, the filtering can be disabled to speed up (~3.2s) the process.
    this.serverless.service.package.excludeDevDependencies = false;
  }

<<<<<<< HEAD
  compileFunctionBinary(funcArgs, cargoPackage, binary, dockerless) {
    if (dockerless) {
      return this.buildFromShell(funcArgs, cargoPackage, binary);
    }
    return this.buildInDocker(funcArgs, cargoPackage, binary);
  }

  buildInDocker(funcArgs, cargoPackage, binary) {
    const dockerTag = (funcArgs || {}).dockerTag || this.custom.dockerTag;
    return invokeCommand("docker", [
      ...getDockerArgs(binary, cargoPackage),
      `softprops/lambda-rust:${dockerTag}`
    ]);
  }

  buildFromShell(funcArgs, cargoPackage, binary) {
    const buildCommand = [`BIN=${binary}`, "./build.sh"];
    const cargoFlags = this.getCargoFlags(funcArgs, cargoPackage);
    if (cargoFlags) {
      args.unshift(`CARGO_FLAGS=${cargoFlags}`);
    }
    return invokeCommand(buildCommand.join(" "));
  }

  getDockerArgs(binary, cargoPackage) {
=======
  runDocker(funcArgs, cargoPackage, binary, profile) {
>>>>>>> e787e79e
    const cargoHome = process.env.CARGO_HOME || path.join(homedir(), ".cargo");
    const cargoRegistry = path.join(cargoHome, "registry");
    const cargoDownloads = path.join(cargoHome, "git");
    const args = [
      "run",
      "--rm",
      "-t",
      "-e",
      `BIN=${binary}`,
      `-v`,
      `${this.servicePath}:/code`,
      `-v`,
      `${cargoRegistry}:/root/.cargo/registry`,
      `-v`,
      `${cargoDownloads}:/root/.cargo/git`
    ];
    const cargoFlags = this.getCargoFlags(funcArgs, cargoPackage);
    if (cargoFlags) {
      // --features awesome-feature, ect
      args.push("-e", `CARGO_FLAGS=${cargoFlags}`);
    }
    return args;
  }

  getCargoFlags(funcArgs, cargoPackage) {
    const customArgs = [];

    let cargoFlags = (funcArgs || {}).cargoFlags || this.custom.cargoFlags;
    if (profile) {
      // release or dev
      customArgs.push("-e", `PROFILE=${profile}`);
    }
    if (cargoPackage != undefined) {
      if (cargoFlags) {
        cargoFlags = `${cargoFlags} -p ${cargoPackage}`;
      } else {
        cargoFlags = ` -p ${cargoPackage}`;
      }
    }

    return customArgs;
  }

  invokeCommand(command, args) {
    return spawnSync(command, args, NO_OUTPUT_CAPTURE);
  }

  functions() {
    if (this.options.function) {
      return [this.options.function];
    } else {
      return this.serverless.service.getAllFunctions();
    }
  }

  build() {
    const service = this.serverless.service;
    if (service.provider.name != "aws") {
      return;
    }
    let rustFunctionsFound = false;
    this.functions().forEach(funcName => {
      const func = service.getFunction(funcName);
      const runtime = func.runtime || service.provider.runtime;
      if (runtime != RUST_RUNTIME) {
        // skip functions which don't apply to rust
        return;
      }
      rustFunctionsFound = true;
      let [cargoPackage, binary] = func.handler.split(".");
      if (binary == undefined) {
        binary = cargoPackage;
      }
      this.serverless.cli.log(`Building native Rust ${func.handler} func...`);
<<<<<<< HEAD
      const res = this.compileFunctionBinary(
        func.rust,
        cargoPackage,
        binary,
        this.custom.dockerless
      );
=======
      let profile = (func.rust || {}).profile || this.custom.profile;
      const res = this.runDocker(func.rust, cargoPackage, binary, profile);
>>>>>>> e787e79e
      if (res.error || res.status > 0) {
        this.serverless.cli.log(
          `Rust build encountered an error: ${res.error} ${res.status}.`
        );
        throw new Error(res.error);
      }
      // If all went well, we should now have find a packaged compiled binary under `target/lambda/release`.
      //
      // The AWS "provided" lambda runtime requires executables to be named
      // "bootstrap" -- https://docs.aws.amazon.com/lambda/latest/dg/runtimes-custom.html
      //
      // To avoid artifact nameing conflicts when we potentially have more than one function
      // we leverage the ability to declare a package artifact directly
      // see https://serverless.com/framework/docs/providers/aws/guide/packaging/
      // for more information
      const artifactPath = path.join(
        `target/lambda/${"dev" === profile ? "debug" : "release"}`,
        binary + ".zip"
      );
      func.package = func.package || {};
      func.package.artifact = artifactPath;

      // Ensure the runtime is set to a sane value for other plugins
      if (func.runtime == RUST_RUNTIME) {
        func.runtime = BASE_RUNTIME;
      }
    });
    if (service.provider.runtime === RUST_RUNTIME) {
      service.provider.runtime = BASE_RUNTIME;
    }
    if (!rustFunctionsFound) {
      throw new Error(
        `Error: no Rust functions found. ` +
          `Use 'runtime: ${RUST_RUNTIME}' in global or ` +
          `function configuration to use this plugin.`
      );
    }
  }
}

module.exports = RustPlugin;<|MERGE_RESOLUTION|>--- conflicted
+++ resolved
@@ -50,7 +50,6 @@
     this.serverless.service.package.excludeDevDependencies = false;
   }
 
-<<<<<<< HEAD
   compileFunctionBinary(funcArgs, cargoPackage, binary, dockerless) {
     if (dockerless) {
       return this.buildFromShell(funcArgs, cargoPackage, binary);
@@ -76,9 +75,6 @@
   }
 
   getDockerArgs(binary, cargoPackage) {
-=======
-  runDocker(funcArgs, cargoPackage, binary, profile) {
->>>>>>> e787e79e
     const cargoHome = process.env.CARGO_HOME || path.join(homedir(), ".cargo");
     const cargoRegistry = path.join(cargoHome, "registry");
     const cargoDownloads = path.join(cargoHome, "git");
@@ -153,17 +149,13 @@
         binary = cargoPackage;
       }
       this.serverless.cli.log(`Building native Rust ${func.handler} func...`);
-<<<<<<< HEAD
+      let profile = (func.rust || {}).profile || this.custom.profile;
       const res = this.compileFunctionBinary(
         func.rust,
         cargoPackage,
         binary,
         this.custom.dockerless
       );
-=======
-      let profile = (func.rust || {}).profile || this.custom.profile;
-      const res = this.runDocker(func.rust, cargoPackage, binary, profile);
->>>>>>> e787e79e
       if (res.error || res.status > 0) {
         this.serverless.cli.log(
           `Rust build encountered an error: ${res.error} ${res.status}.`
