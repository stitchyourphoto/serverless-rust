# ⚡ 0.3.4

<<<<<<< HEAD
- fix a `npx serverless invoke local` for versions of serverless framework `1.40.*` which now emit `package` events as within `invokeLocal` events.
=======
- bump [lambda-rust](https://hub.docker.com/r/softprops/lambda-rust/) docker version to 0.2.1-rust-1.34.1 to gain [new rust 1.34.1 features](https://blog.rust-lang.org/2019/04/25/Rust-1.34.1.html).
>>>>>>> 48ad2efe

# ⚡ 0.3.3

- bump [lambda-rust](https://hub.docker.com/r/softprops/lambda-rust/) docker version to 0.2.1-rust-1.34.0 to gain [new rust 1.34.0 features](https://blog.rust-lang.org/2019/04/11/Rust-1.34.0.html).

# ⚡ 0.3.2

- ✨new support for invoking your lambdas locally.

This decreases the turn around time to validate a change before
without having to deploy it first

```sh
$ npx serverless invoke local -f foo -d '{"yes":"we can"}'
```

You can still use this plugin with older versions of serverless but `invoke local` will only work with `serverless@1.39.1` and above

# ⚡ 0.3.1

- bump [lambda-rust](https://hub.docker.com/r/softprops/lambda-rust/) docker version to 0.2.1-rust-1.33.0

# ⚡ 0.3.0

- bump [lambda-rust](https://hub.docker.com/r/softprops/lambda-rust/) docker version to 0.2.1-rust-1.32.0, fixing a bug where cargo binaries named `bootstrap` weren't getting packaged. Reminder: this plugin renames binaries to `bootstrap` for the lambda runtime for you. You don't have do to this manually in your Cargo configuration. This also introduces an effiency in the way binaries are identified for packaging that may help some windows users.
- bump serverless version to [`1.37.1`](https://github.com/serverless/serverless/releases/tag/v1.37.1)


# ⚡ 0.2.1

- bump [lambda-rust](https://hub.docker.com/r/softprops/lambda-rust/) docker version to 0.2.0-rust-1.32.0, to make the new default Rust 1.32.0 (the latest release of Rust at this time)
- bump serverless version to [`1.36.3`](https://github.com/serverless/serverless/releases/tag/v1.36.3)

# ⚡ 0.2.0

- Switch from supporting the Lambda `python3.6` runtime to a new ✨ `rust` runtime ✨ ( which runs on the `provided` runtime under the covers )
- you can now deploy independent functions with `npx serverless deploy function -f func-name`
- you no longer have to be explicit about function binary to include, this plugin generates and configures the artifact (zip) file for you
- you no longer have to set default exclusion rules
- you can deploy a `rust` runtime function side by side with other serverless runtime functions
  within the same service, to facilitate experimentation and learning.

# ⚡ 0.1.7

- bump [lambda-rust](https://hub.docker.com/r/softprops/lambda-rust/) docker version to 0.1.0-rust-1.30.1, to make the new default Rust 1.30.1 (the latest release of Rust at this time)
- bump serverless version to [1.33.2](https://github.com/serverless/serverless/blob/master/CHANGELOG.md#1332-18112018) ( the latest serverless release at this time)

# ⚡ 0.1.6

- bump [lambda-rust](https://hub.docker.com/r/softprops/lambda-rust/) docker version to 0.1.0-rust-1.28.0, to make the new default Rust 1.28.0 (the latest release of Rust at this time)

# ⚡ 0.1.5

- ensure only a unique set of artifacts are collected for cleanup
- Allocate a docker pseudo-tty so that process signals are forwarded (Keyboard interrupts stop docker process)

# ⚡ 0.1.4

- bump [lambda-rust](https://hub.docker.com/r/softprops/lambda-rust/) docker version to 0.1.0-rust-1.27.2, to make the new default Rust 1.27.2 (the latest release of Rust at this time)
- speed up deployments by ~3.2 seconds by disabling excludeDevDependencies. it's on by default but it's not useful for for Rust focused services
- the `custom.rust` config object can be overrided at the function level

```yaml
functions:
  hello:
    rust:
      cargoFlags: "--features ..."
    handler: liblambda.handler
    package:
      include:
        - liblambda.so
    events:
      - schedule: rate(5 minutes)
```

# ⚡ 0.1.3

- bump lambda rust docker version to 0.1.0-rust-1.27.0

# ⚡ 0.1.2

- bump lambda rust docker version to 0.1.0-rust-1.26.2
- use a polyfill for fs.copyFileSync to accomidate older versions of node on travis ci

# ⚡ 0.1.1

- fix exporting plugin

# ⚡ 0.1.0

- initial release<|MERGE_RESOLUTION|>--- conflicted
+++ resolved
@@ -1,10 +1,7 @@
 # ⚡ 0.3.4
 
-<<<<<<< HEAD
 - fix a `npx serverless invoke local` for versions of serverless framework `1.40.*` which now emit `package` events as within `invokeLocal` events.
-=======
 - bump [lambda-rust](https://hub.docker.com/r/softprops/lambda-rust/) docker version to 0.2.1-rust-1.34.1 to gain [new rust 1.34.1 features](https://blog.rust-lang.org/2019/04/25/Rust-1.34.1.html).
->>>>>>> 48ad2efe
 
 # ⚡ 0.3.3
 
